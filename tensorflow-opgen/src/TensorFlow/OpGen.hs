-- Copyright 2016 TensorFlow authors.
--
-- Licensed under the Apache License, Version 2.0 (the "License");
-- you may not use this file except in compliance with the License.
-- You may obtain a copy of the License at
--
--     http://www.apache.org/licenses/LICENSE-2.0
--
-- Unless required by applicable law or agreed to in writing, software
-- distributed under the License is distributed on an "AS IS" BASIS,
-- WITHOUT WARRANTIES OR CONDITIONS OF ANY KIND, either express or implied.
-- See the License for the specific language governing permissions and
-- limitations under the License.

{-# LANGUAGE CPP               #-}
{-# LANGUAGE FlexibleContexts  #-}
{-# LANGUAGE LambdaCase        #-}
{-# LANGUAGE OverloadedStrings #-}
{-# LANGUAGE TypeFamilies      #-}
{- | Rendering of TensorFlow operations as Haskell functions.

The basic type signature generated for each op is:

> {constraints} => {mandatory attrs} -> {input tensors} -> {output tensors}

where:

* @{mandatory attrs}@ is of the form @A_1 -> ... -> A_N@, where each @A@ is an
 op attribute that doesn't have a default and can't be inferred from other
 inputs.

* @{constraints}@ restrict the type parameters of the input and output tensors
 (for example: 'TensorType' or 'OneOf').

* @{input tensors}@ is of the form @T_1 -> ... -> T_N@, where each @T@ is of
the form @Tensor Ref a@ or @Tensor v a@ (or a list of one of those types),
and @a@ is either a concrete type or a (constrained) type variable.

* @{output tensors}@ is of the form @(T_1,...,T_N)@ for "pure" ops, and
@Build (T_1,...,T_N)@ for "stateful" ops.  An op is considered "stateful" if
it takes a @Tensor Ref@ or @Tensor v ResourceHandle@ as input, or if it's
explicitly marked \"Stateful\" in its @REGISTER_OP@ definition.  (If there
are no outputs, it is either @ControlNode@ or @Build ControlNode@.)
-}

module TensorFlow.OpGen
  ( OpGenFlags(..)
  , docOpList
  , flagParser)
  where

<<<<<<< HEAD
import           Data.Foldable                                (toList)
import           Data.List                                    (sortOn)
import           Data.List.NonEmpty                           (NonEmpty)
import qualified Data.List.NonEmpty                           as NE
import           Data.Maybe                                   (fromMaybe)
import           Data.Monoid                                  ((<>))
import           Data.ProtoLens                               (def, showMessage)
import qualified Data.Set                                     as Set
import qualified Data.Text                                    as Text
import           Lens.Family2                                 (view, (&), (.~), (^.))
import           Options.Applicative                          (Parser, help, long,
                                                               strOption, value)
import           Proto.Tensorflow.Core.Framework.OpDef        (OpDef, OpList)
import           Proto.Tensorflow.Core.Framework.OpDef_Fields (attr, inputArg, name, op,
                                                               outputArg)
import           Proto.Tensorflow.Core.Framework.Types        (DataType (..))
import           System.FilePath                              (takeBaseName)
import           TensorFlow.OpGen.ParsedOp
import           Text.PrettyPrint.Mainland                    (Doc, brackets, comma,
                                                               commasep, dquotes, empty,
                                                               enclose, flatten, folddoc,
                                                               hang, indent, parens, sep,
                                                               stack, strictText, tuple,
                                                               (<+/>), (<+>), (</>))
=======
import Data.Foldable (toList)
import Data.Maybe (fromMaybe)
import Data.ProtoLens.Default(def)
import Data.ProtoLens (showMessage)
import Data.List (sortOn)
import Data.List.NonEmpty (NonEmpty)
import qualified Data.List.NonEmpty as NE
import Lens.Family2 ((^.), (.~), (&), view)
import Options.Applicative (Parser, help, long, strOption, value)
import Proto.Tensorflow.Core.Framework.OpDef
  ( OpList
  , OpDef
  )
import Proto.Tensorflow.Core.Framework.OpDef_Fields
  ( attr
  , inputArg
  , name
  , op
  , outputArg
  )
import Proto.Tensorflow.Core.Framework.Types (DataType(..))
import System.FilePath (takeBaseName)
import TensorFlow.OpGen.ParsedOp
import Data.Semigroup ((<>))
import Text.PrettyPrint.Mainland
  ( Doc
  , (<+>)
  , (</>)
  , (<+/>)
  , brackets
  , comma
  , commasep
  , dquotes
  , empty
  , enclose
  , flatten
  , folddoc
  , hang
  , indent
  , parens
  , sep
  , stack
  , strictText
  , tuple
  )
import qualified Data.Set as Set
import qualified Data.Text as Text
>>>>>>> 1fbd5d41

data OpGenFlags = OpGenFlags
     { outputFile  :: String
     , prefix      :: String
     , excludeList :: String
     }

flagParser :: Parser OpGenFlags
flagParser = OpGenFlags
     <$> strOption (mconcat [ long "output"
                            , help "File to write."
                            ])
     <*> strOption (mconcat [ long "prefix"
                            , help "Haskell package prefix to use"
                            ])
     <*> strOption (mconcat [ long "exclude_list"
                            , value ""
                            , help "Comma separated Ops names to ignore"
                            ])


docOpList :: OpGenFlags -> OpList -> Doc
docOpList flags opList =
  stack [ "{-# LANGUAGE ConstraintKinds #-}"
        , "{-# LANGUAGE DataKinds #-}"
        , "{-# LANGUAGE FlexibleContexts #-}"
        , "{-# LANGUAGE FlexibleInstances #-}"
        , "{-# LANGUAGE OverloadedStrings #-}"
        , "{-# LANGUAGE ScopedTypeVariables #-}"
          -- Avoids reports about shadowing standard library names.
        , "{-# OPTIONS_GHC -fno-warn-name-shadowing #-}"
          -- eqLengthGuard never returns false and dies instead.
        , "{-# OPTIONS_GHC -fno-warn-incomplete-patterns #-}"
        , "module" <+> strictText moduleName <+> "where"
        , empty
        , imports
        , empty
        , folddoc (\x y -> x </> empty </> y)
                  (map renderOpAndExtras $
                   sortOn (view name) $
                   filter (not . flip elem exclusions . view name) $
                   toList $ opList ^. op)
        ]
  where moduleName =
            Text.pack (prefix flags) <> "." <> camelCase
             -- Discards the optional trailing _ops_op_lib
            (fromMaybe shortName (Text.stripSuffix "_ops_op_lib" shortName))
        shortName = Text.pack (takeBaseName $ outputFile flags)
        exclusions = Text.splitOn "," $ Text.pack $ excludeList flags
        renderOpAndExtras o = renderOp (parseOp o) </> extras o

imports :: Doc
imports = stack [
      "import Data.ByteString (ByteString)"
    , "import Data.Complex (Complex)"
    , "import Data.Int (Int8, Int16, Int32, Int64)"
    , "import Data.Proxy (Proxy(Proxy))"
    , "import Data.Word (Word8, Word16, Word32, Word64)"
    , "import Lens.Family2 ((.~), (&))"
    , "import TensorFlow.Build"
    , "import TensorFlow.BuildOp"
    , "import TensorFlow.Tensor"
    , "import TensorFlow.Types"
    ]

renderHaskellName, renderTFName, renderQuotedTFName :: Name -> Doc
renderHaskellName = strictText . unHaskellName . haskellName
renderTFName = strictText . unTFName . tfName
renderQuotedTFName = dquotes . renderTFName


-- | Generate the source code for a single op.
-- For example:
--
-- -- | {haddock comment}
-- foo :: {type sig}
-- foo attr1 attr2 input1 input2 | eqLengthGuard [...] = {function body}
renderOp :: ParsedOp -> Doc
renderOp pOp = stack $
    [ haddocks
    -- Prevent unreasonably long compilation times on ghc-7.10, due
    -- to stack calling "-dump-hi" which (unnecessarily) includes the
    -- inlining information, and is large for ops with many arguments.
#if __GLASGOW_HASKELL__ < 800
    , "{-# NOINLINE" <+> n <+> "#-}"
#endif
    , n <+> "::" <+> hang 0 (typeSig empty pOp)
    , n <+> "=" <+> n <> "' id"
    , n' <+> "::" <+> hang 0 (typeSig "OpParams ->" pOp)
    , n' <+> hang 0 args <+> "|" <+> funcGuard listSizeAttrs
                <+> "=" </>  -- args are indented
                    -- the body needs to be indented wrt the name
                    indent indentation (functionBody pOp)
    ] ++ whereClause listSizeAttrs
  where
    n = renderHaskellName $ parsedOpName pOp
    n' = n <> "'"
    listSizeAttrs = inferredListSizeAttrs pOp
    args = sep $ "op'options"
               : (map renderHaskellName
                    $ map attrName (explicitInputAttrs pOp)
                    ++ map parsedArgName (parsedInputs pOp))
    haddocks = "-- |" <+> multilineComment (parsedOpSummary pOp) (parsedOpDescription pOp)

-- | A check that all lists of the given size have the given length.
-- For example:
--   eqLengthGuard [("N", [("input1", length input1), ("input2", length input2)])]
funcGuard :: [Attr (NonEmpty Name)] -> Doc
funcGuard attrs = "eqLengthGuard" <+> brackets (commasep entries)
      where
        entries =
            [ parens $ nAttr <> comma <+>
              brackets (commasep $ toList $
                            map renderTensorName (toList $ attrInfo a))
            | a <- attrs
            , let nAttr = renderQuotedTFName (attrName a)
            ]
        renderTensorName x = parens $ renderQuotedTFName x <> comma <+>
                        "length" <+> renderHaskellName x

-- | Define the implicit list length attributes.
-- For example:
--   where
--     n1 = fromIntegral (length input1) :: Int64
--     n2 = fromIntegral (length input2) :: Int64
whereClause :: [Attr (NonEmpty Name)] -> [Doc]
whereClause [] = []
whereClause as = [indent 2 $ "where" </> indent 2 (stack $ map defineLengthAttr as)]
  where
    defineLengthAttr a = renderHaskellAttrName a <+> "="
                            <+> "fromIntegral (length"
                            <+> renderHaskellName (NE.head $ attrInfo a)
                            <> ") :: Int64"

renderHaskellAttrName :: Attr a -> Doc
renderHaskellAttrName = renderHaskellName . attrName

functionBody :: ParsedOp -> Doc
functionBody pOp
    | parsedOpIsMonadic pOp
        = "build $ do"
            </> indent indentation (bindOpInputsVar
                        </> "buildOp" <+> outputListsSizes <+> opDef)
    | otherwise
        = "pureOp" <+> outputListsSizes <+> "$ do"
            </> indent indentation (bindOpInputsVar </> "return" <+> opDef)
  where
    outputListsSizes = brackets $ commasep
        [ renderHaskellName a
        | ParsedArg { parsedArgCase = ListArg { argLength = a } }
            <- parsedOutputs pOp
        ]
    opInputsVar = "op'inputs"
    bindOpInputsVar = opInputsVar <+> "<- fmap Prelude.concat $ Prelude.sequence"
                            <+> brackets (commasep $ map (\a -> "buildInputs" <+> a) tensorArgs)
    opDef = parens $ hang 0 $ stack $
        "opDef" <+> renderQuotedTFName (parsedOpName pOp) :
        -- Renders type parameter arguments.
        [ "& opAttr" <+> renderQuotedTFName n <+> ".~" <+> inferredTypeExpr a
        | a <- inferredTypeAttrs pOp, let n = attrName a
        ] ++
        -- Renders mandatory attributes as function parameters.
        [ "& opAttr" <+> renderQuotedTFName n <+> ".~" <+> renderHaskellName n
        | a <- explicitInputAttrs pOp, let n = attrName a
        ] ++
        -- Renders sizes of tensor list types having number_attr.
        [ "& opAttr" <+> renderQuotedTFName n <+> ".~" <+> renderHaskellName n
        | a <- inferredListSizeAttrs pOp, let n = attrName a
        ] ++
        ["& op'options & opInputs .~" <+> opInputsVar]
    tensorArgs = renderTensorArg <$> parsedInputs pOp
    renderTensorArg = renderHaskellName . parsedArgName
    inferredTypeExpr a
        | typeParamIsList $ attrInfo a
            = "fromTensorTypes (Proxy :: Proxy" <+> renderHaskellAttrName a
                    <> ")"
        | otherwise = "tensorType (undefined ::" <+> renderHaskellAttrName a
                            <> ")"

-- | Write a comment with the inputs/outputs/attributes in proto format, for
-- debugging.
extras :: OpDef -> Doc
extras d = enclose "{-\n" "\n-}" $
            strictText $ Text.pack $
            showMessage ((def :: OpDef)
                        & inputArg .~ (d ^. inputArg)
                        & outputArg .~ (d ^. outputArg)
                        & attr .~ (d ^. attr))

-- | The type signature for an op.
-- Of the form:
-- forall t1 t2 v1 v2 . (TensorType t1, TensorType t2)
--      => {pre} Float -> Tensor t1 v1 -> Tensor t2 v2
-- where "Float" is an explicit input attribute, "Tensor t1 v1" is an input, and
-- "Tensor t2 v2" is an output.
typeSig :: Doc -> ParsedOp -> Doc
typeSig pre pOp = constraints
            <+/> pre </> signatureFold (map attrInput (explicitInputAttrs pOp)
                                ++ map tensorArgAndComment (parsedInputs pOp)
                                ++ [outputs])
  where
    constraints
        | null classConstraints = empty
        | otherwise = "forall" <+> sep typeParams <+> "." <+> tuple classConstraints <+> "=>"
    typeParams = [strictText v | k <- parsedInputs pOp ++ parsedOutputs pOp,
                  ArgSomeTensor v <- [argKind $ parsedArgCase k]]
                ++ [renderHaskellAttrName n | n <- inferredTypeAttrs pOp]
                ++ if parsedOpIsMonadic pOp then ["m'"] else []
    -- Use m' as the type parameter to avoid clashing with an attribute name.
    monadConstraint
        | parsedOpIsMonadic pOp = ["MonadBuild m'"]
        | otherwise = []
    classConstraints = monadConstraint ++ map tensorArgConstraint
                                                    (inferredTypeAttrs pOp)
    signatureFold = folddoc (\x y -> x </> "->" <+> y)
    attrInput a = renderAttrType (attrInfo a) <+> hang 0 ("-- ^" <+> attrComment a)
    renderAttrType (AttrSingle a) = renderAttrBaseType a
    renderAttrType (AttrList a)   = brackets $ renderAttrBaseType a
    renderAttrBaseType = \case
        AttrBytes -> "ByteString"
        AttrInt64 -> "Data.Int.Int64"
        AttrFloat -> "Float"
        AttrBool -> "Bool"
        AttrType -> "DataType"
        AttrShape -> "Shape"
        AttrTensor -> "TensorProto"

    tensorArgAndComment t = tensorArg t <+> hang 0 ("-- ^" <+> argComment t)
    outputs = case parsedOutputs pOp of
        []  -> wrapOutput "ControlNode"
        -- TODO(judahjacobson): To improve indentation: `tensorArgAndComment a`
        [a] -> wrapOutput (tensorArg a) <+> "-- ^" <+> argComment a
        as  -> wrapOutput (tuple (map tensorArg as)) <+/> resultComment as
    wrapOutput o
        | parsedOpIsMonadic pOp = "m'" <+> parens o
        | otherwise = o

-- | Render an op input or output.
-- For example: "Tensor Ref Int64", "Tensor v t"
tensorArg :: ParsedArg -> Doc
tensorArg p = case parsedArgCase p of
    SimpleArg { argType = t, argKind = k } -> tensorType t k
    ListArg { argType = t, argKind = k } -> brackets $ tensorType t k
    MixedListArg {argTypeAttr = t, argKind = k}
        -> "TensorList" <+> parens (kind k) <+> renderHaskellName t
  where
    kind k = case k of
                ArgTensorRef    -> "Ref"
                ArgTensorValue  -> "Value"
                ArgTensorBuild  -> "Build"
                ArgSomeTensor v -> strictText v
    tensorType t k = let
        a = case t of
                ArgTypeFixed dt -> strictText $ dtTypeToHaskell dt
                ArgTypeAttr n   -> renderHaskellName n
        in "Tensor" <+> kind k <+> a

attrComment :: Attr a -> Doc
attrComment a = argComment' (attrName a) (attrDescription a)

argComment :: ParsedArg -> Doc
argComment a = argComment' (parsedArgName a) (parsedArgDescription a)

argComment' :: Name -> Text.Text -> Doc
argComment' argName argDesc =
    bold (renderTFName argName) <> splitMultilineText (":" <+>) argDesc

bold :: Doc -> Doc
bold n = "__" <> n <> "__"

-- | Comment for the outputs of an op.
-- For example:
--   -- ^ (__output1__, __output2__)
--   --
--   -- * __output1__: description1
--   --
--   -- * __output2__: description2
resultComment :: [ParsedArg] -> Doc
resultComment os = stack $ flatten commentSummary : map commentDetails os
  where
    commentSummary = "-- ^" <+> tuple [bold (renderTFName $ parsedArgName o) | o <- os]
    commentDetails o =
        stack [ "--"
              , "-- *" <+> argComment o
              ]

-- | Constraints for a given type parameter.
-- E.g.: "TensorType t" or "OneOf [Int64, Float] t"
-- or "TensorTypes ts" or "OneOfs [..] ts".
tensorArgConstraint :: Attr TypeParam -> Doc
tensorArgConstraint a = case attrInfo a of
    TypeParam False Nothing   -> "TensorType" <+> n
    TypeParam False (Just as) -> "OneOf" <+> typeList as <+> n
    TypeParam True Nothing    -> "TensorTypes" <+> n
    TypeParam True (Just as)  -> "OneOfs" <+> typeList as <+> n
  where
    n = renderHaskellAttrName a
    -- Produces a type-level list, e.g.: '[Int32,Int64,Float]
    typeList = ("'" <>) . brackets . commasep . map strictText .
                    Set.toList . Set.fromList .
                    map dtTypeToHaskell . toList

-- NOTE: The cases of this function should be kept in sync with
-- TensorFlow.Types.AllTensorTypes.
dtTypeToHaskell :: DataType -> Text.Text
dtTypeToHaskell DT_BOOL = "Bool"
dtTypeToHaskell DT_BFLOAT16 = "Data.Word.Word16"
dtTypeToHaskell DT_COMPLEX128 = "(Data.Complex.Complex Double)"
dtTypeToHaskell DT_COMPLEX64 = "(Data.Complex.Complex Float)"
dtTypeToHaskell DT_DOUBLE = "Double"
dtTypeToHaskell DT_FLOAT = "Float"
dtTypeToHaskell DT_INT16 = "Data.Int.Int16"
dtTypeToHaskell DT_INT32 = "Data.Int.Int32"
dtTypeToHaskell DT_INT64 = "Data.Int.Int64"
dtTypeToHaskell DT_INT8 = "Data.Int.Int8"
dtTypeToHaskell DT_QINT32 = "Data.Int.Int32"  -- TODO(gnezdo): make unique
dtTypeToHaskell DT_QINT8 = "Data.Word.Word8"  -- TODO(gnezdo): make unique
dtTypeToHaskell DT_QINT16 = "Data.Int.Int16"  -- TODO(gnezdo): make unique
dtTypeToHaskell DT_QUINT16 = "Data.Word.Word16"  -- TODO(gnezdo): make unique
dtTypeToHaskell DT_QUINT8 = "Data.Word.Word8"  -- TODO(gnezdo): make unique
dtTypeToHaskell DT_STRING = "Data.ByteString.ByteString"
dtTypeToHaskell DT_UINT16 = "Data.Word.Word16"
dtTypeToHaskell DT_UINT32 = "Data.Word.Word32"
dtTypeToHaskell DT_UINT64 = "Data.Word.Word64"
dtTypeToHaskell DT_HALF = "Data.Word.Word16"  -- TODO(gnezdo): make unique
dtTypeToHaskell DT_UINT8 = "Data.Word.Word8"
dtTypeToHaskell DT_RESOURCE = "ResourceHandle"
dtTypeToHaskell DT_VARIANT = "Variant"
dtTypeToHaskell x =
    Text.pack $ "Unsupported type in dtTypeToHaskell: " ++ show x

-- | haddockComment escapes TensorFlow doc strings into haddock.
-- TODO(gnezdo): deal with the markup.
haddockComment :: Text.Text -> Doc
haddockComment = strictText

-- | Generate a multiline comment.  For example:
--   summary'
--   --
--   -- detail_line1
--   -- detail_line2
--   -- ...
multilineComment :: Text.Text -> Text.Text -> Doc
multilineComment summary' detail =
    haddockComment summary' </>
    splitMultilineText insertParagraphAndComment detail
  where insertParagraphAndComment x = "--" </> "--" <+> x

-- | Converts the given multi-line detail string into
-- a multi-line haddock. Applies the given lead to the
-- first line. Returns an empty document for empty detail.
splitMultilineText :: (Doc -> Doc) -> Text.Text -> Doc
splitMultilineText lead detail =
  case Text.lines detail of
    [] -> empty
    (l : ls) -> stack $ lead (haddockComment l)
                      : map (("--" <+>) . haddockComment) ls

indentation :: Int
indentation = 4<|MERGE_RESOLUTION|>--- conflicted
+++ resolved
@@ -49,14 +49,14 @@
   , flagParser)
   where
 
-<<<<<<< HEAD
 import           Data.Foldable                                (toList)
 import           Data.List                                    (sortOn)
 import           Data.List.NonEmpty                           (NonEmpty)
 import qualified Data.List.NonEmpty                           as NE
 import           Data.Maybe                                   (fromMaybe)
-import           Data.Monoid                                  ((<>))
-import           Data.ProtoLens                               (def, showMessage)
+import           Data.ProtoLens                               (showMessage)
+import           Data.ProtoLens.Default                       (def)
+import           Data.Semigroup                               ((<>))
 import qualified Data.Set                                     as Set
 import qualified Data.Text                                    as Text
 import           Lens.Family2                                 (view, (&), (.~), (^.))
@@ -74,55 +74,6 @@
                                                                hang, indent, parens, sep,
                                                                stack, strictText, tuple,
                                                                (<+/>), (<+>), (</>))
-=======
-import Data.Foldable (toList)
-import Data.Maybe (fromMaybe)
-import Data.ProtoLens.Default(def)
-import Data.ProtoLens (showMessage)
-import Data.List (sortOn)
-import Data.List.NonEmpty (NonEmpty)
-import qualified Data.List.NonEmpty as NE
-import Lens.Family2 ((^.), (.~), (&), view)
-import Options.Applicative (Parser, help, long, strOption, value)
-import Proto.Tensorflow.Core.Framework.OpDef
-  ( OpList
-  , OpDef
-  )
-import Proto.Tensorflow.Core.Framework.OpDef_Fields
-  ( attr
-  , inputArg
-  , name
-  , op
-  , outputArg
-  )
-import Proto.Tensorflow.Core.Framework.Types (DataType(..))
-import System.FilePath (takeBaseName)
-import TensorFlow.OpGen.ParsedOp
-import Data.Semigroup ((<>))
-import Text.PrettyPrint.Mainland
-  ( Doc
-  , (<+>)
-  , (</>)
-  , (<+/>)
-  , brackets
-  , comma
-  , commasep
-  , dquotes
-  , empty
-  , enclose
-  , flatten
-  , folddoc
-  , hang
-  , indent
-  , parens
-  , sep
-  , stack
-  , strictText
-  , tuple
-  )
-import qualified Data.Set as Set
-import qualified Data.Text as Text
->>>>>>> 1fbd5d41
 
 data OpGenFlags = OpGenFlags
      { outputFile  :: String
